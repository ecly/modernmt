import json as js
import logging
import multiprocessing
import os
import shutil
import subprocess
import tempfile
import time

import requests

import cli
from cli import mmt_javamain, IllegalStateException, IllegalArgumentException
from cli.libs import fileutils, daemon, shell
from cli.libs import netutils
from cli.mt import BilingualCorpus
from cli.mt.processing import TrainingPreprocessor, Tokenizer

__author__ = 'Davide Caroselli'

DEFAULT_MMT_API_PORT = 8045
DEFAULT_MMT_CLUSTER_PORT = 5016
DEFAULT_MMT_DATASTREAM_PORT = 9092
DEFAULT_MMT_DB_PORT = 9042


class MMTApi:
    DEFAULT_TIMEOUT = 60 * 60  # sec

    def __init__(self, host="localhost", port=None, root=None):
        if host[:7] == "http://":
            host = host[7:]
        if host.find(":") != -1:
            host, port = host.split(":")
        port = port if port else DEFAULT_MMT_API_PORT
        self.port = int(port)
        self.host = host

        if root is None:
            self._url_template = 'http://{host}:{port}/{endpoint}'
        else:
            self._url_template = 'http://{host}:{port}' + root + '/{endpoint}'

        logging.getLogger('requests').setLevel(1000)
        logging.getLogger('urllib3').setLevel(1000)

    @staticmethod
    def _unpack(r):
        if r.status_code != requests.codes.ok:
            raise Exception('HTTP request failed with code ' + str(r.status_code) + ': ' + r.url)
        content = r.json()

        return content['data'] if 'data' in content else None

    def _get(self, endpoint, params=None):
        url = self._url_template.format(host=self.host, port=self.port, endpoint=endpoint)
        r = requests.get(url, params=params, timeout=MMTApi.DEFAULT_TIMEOUT)
        return self._unpack(r)

    def _delete(self, endpoint):
        url = self._url_template.format(host=self.host, port=self.port, endpoint=endpoint)
        r = requests.delete(url, timeout=MMTApi.DEFAULT_TIMEOUT)
        return self._unpack(r)

    def _put(self, endpoint, json=None, params=None):
        url = self._url_template.format(host=self.host, port=self.port, endpoint=endpoint)

        data = headers = None
        if json is not None:
            data = js.dumps(json)
            headers = {'Content-type': 'application/json'}
        elif params is not None:
            data = params

        r = requests.put(url, data=data, headers=headers, timeout=MMTApi.DEFAULT_TIMEOUT)
        return self._unpack(r)

    def _post(self, endpoint, json=None, params=None):
        url = self._url_template.format(host=self.host, port=self.port, endpoint=endpoint)

        data = headers = None
        if json is not None:
            data = js.dumps(json)
            headers = {'Content-type': 'application/json'}
        elif params is not None:
            data = params

        r = requests.post(url, data=data, headers=headers, timeout=MMTApi.DEFAULT_TIMEOUT)
        return self._unpack(r)

    @staticmethod
    def _encode_context(context):
        return ','.join([('%d:%f' % (
            el['domain']['id'] if isinstance(el['domain'], dict) else el['domain'],
            el['score'])
                          ) for el in context])

    def stats(self):
        return self._get('_stat')

    def update_features(self, features):
        return self._put('decoder/features', json=features)

    def get_features(self):
        return self._get('decoder/features')

    def get_context_f(self, document, limit=None):
        params = {'local_file': document}
        if limit is not None:
            params['limit'] = limit
        return self._get('context-vector', params=params)

    def get_context_s(self, text, limit=None):
        params = {'text': text}
        if limit is not None:
            params['limit'] = limit
        return self._get('context-vector', params=params)

    def translate(self, source, context=None, nbest=None):
        p = {'q': source}
        if nbest is not None:
            p['nbest'] = nbest
        if context is not None:
            p['context_vector'] = self._encode_context(context)

        return self._get('translate', params=p)

    def create_domain(self, name):
        params = {'name': name}
        return self._post('domains', params=params)

    def append_to_domain(self, domain, source, target):
        params = {'source': source, 'target': target}
        return self._put('domains/' + str(domain) + '/corpus', params=params)

    def import_into_domain(self, domain, tmx):
        params = {
            'content_type': 'tmx',
            'local_file': tmx
        }

        return self._put('domains/' + str(domain) + '/corpus', params=params)

    def get_all_domains(self):
        return self._get('domains')


class _tuning_logger:
    def __init__(self, count, line_len=70):
        self.line_len = line_len
        self.count = count
        self._current_step = 0
        self._step = None
        self._api_port = None

    def start(self, node, corpora):
        engine = node.engine
        self._api_port = node.api.port

        print '\n============ TUNING STARTED ============\n'
        print 'ENGINE:  %s' % engine.name
        print 'CORPORA: %s (%d documents)' % (corpora[0].get_folder(), len(corpora))
        print 'LANGS:   %s > %s' % (engine.source_lang, engine.target_lang)
        print

    def step(self, step):
        self._step = step
        self._current_step += 1
        return self

    def completed(self, bleu):
        print '\n============ TUNING SUCCESS ============\n'
        print '\nFinal BLEU: %.2f\n' % (bleu * 100.)
        print 'You can try the API with:'
        print '\tcurl "http://localhost:{port}/translate?q=hello+world&context=computer"'.format(port=self._api_port)
        print

    def __enter__(self):
        message = 'INFO: (%d of %d) %s... ' % (self._current_step, self.count, self._step)
        print message.ljust(self.line_len),

        self._start_time = time.time()
        return self

    def __exit__(self, *_):
        self._end_time = time.time()
        print 'DONE (in %ds)' % int(self._end_time - self._start_time)


class EmbeddedKafka:
    def __init__(self, engine, port):
        self._engine = engine
        self._log_file = None
        self.port = port

        self._model = os.path.join(engine.models_path, 'kafka')
        self._runtime = os.path.join(engine.runtime_path, 'kafka')
        self._pidfile = os.path.join(engine.runtime_path, 'kafka.pid')

        self._zookeeper_bin = os.path.join(cli.VENDOR_DIR, 'kafka-0.10.0.1', 'bin', 'zookeeper-server-start.sh')
        self._kafka_bin = os.path.join(cli.VENDOR_DIR, 'kafka-0.10.0.1', 'bin', 'kafka-server-start.sh')

    def _get_pids(self):
        kpid, zpid = 0, 0
        if os.path.isfile(self._pidfile):
            with open(self._pidfile) as pid_file:
                _kpid, _zpid = pid_file.read().split(' ', 2)
                kpid, zpid = int(_kpid), int(_zpid)

        return kpid, zpid

    def _set_pids(self, kpid, zpid):
        parent_dir = os.path.abspath(os.path.join(self._pidfile, os.pardir))
        if not os.path.isdir(parent_dir):
            fileutils.makedirs(parent_dir, exist_ok=True)

        with open(self._pidfile, 'w') as pid_file:
            pid_file.write(str(kpid) + ' ' + str(zpid))

    def is_running(self):
        kpid, _ = self._get_pids()

        if kpid == 0:
            return False

        return daemon.is_running(kpid)

    def stop(self):
        kpid, zpid = self._get_pids()
        if self.is_running():
            daemon.kill(kpid, 5)
            daemon.kill(zpid)

    def start(self):
        if self.is_running():
            raise IllegalStateException('Cannot start Kafka process. Kafka process is already running')

        if not netutils.is_free(self.port):
            raise IllegalStateException(
                'port %d is already in use, please specify another port with --datastream-port' % self.port)

        self._log_file = self._engine.get_logfile('embedded-kafka', ensure=True)

        shutil.rmtree(self._runtime, ignore_errors=True)
        fileutils.makedirs(self._runtime, exist_ok=True)

        success = False
        zpid, kpid = 0, 0

        log = open(self._log_file, 'w')

        try:
            zookeeper_port = netutils.get_free_tcp_port()

            zpid = self._start_zookeeper(log, zookeeper_port)
            if zpid is None:
                raise IllegalStateException(
                    'failed to start zookeeper, check log file for more details: ' + self._log_file)

            kpid = self._start_kafka(log, zookeeper_port)
            if kpid is None:
                raise IllegalStateException(
                    'failed to start kafka, check log file for more details: ' + self._log_file)

            self._set_pids(kpid, zpid)

            success = True
        except:
            if not success:
                daemon.kill(kpid)
                daemon.kill(zpid)
                log.close()
            raise

    def _start_zookeeper(self, log, port):
        data = os.path.abspath(os.path.join(self._runtime, 'zookeeper_data'))
        if not os.path.isdir(data):
            fileutils.makedirs(data, exist_ok=True)

        config = os.path.join(self._runtime, 'zookeeper.properties')
        with open(config, 'w') as cout:
            cout.write('dataDir={data}\n'.format(data=data))
            cout.write('clientPort={port}\n'.format(port=port))
            cout.write('maxClientCnxns=0\n')

        command = [self._zookeeper_bin, config]
        zookeeper = subprocess.Popen(command, stdout=log, stderr=log, shell=False).pid

        for i in range(1, 20):
            try:
                msg = fileutils.netcat('127.0.0.1', port, 'ruok', timeout=2)
            except:
                msg = None

            if 'imok' == msg:
                return zookeeper
            else:
                time.sleep(1)

        daemon.kill(zookeeper)
        return None

    def _start_kafka(self, log, zookeeper_port):
        if not os.path.isdir(self._model):
            fileutils.makedirs(self._model, exist_ok=True)

        config = os.path.join(self._runtime, 'kafka.properties')
        with open(config, 'w') as cout:
            cout.write('broker.id=0\n')
            cout.write('listeners=PLAINTEXT://:{port}\n'.format(port=self.port))
            cout.write('log.dirs={data}\n'.format(data=self._model))
            cout.write('num.partitions=1\n')
            cout.write('log.retention.hours=8760000\n')
            cout.write('zookeeper.connect=localhost:{port}\n'.format(port=zookeeper_port))

        command = [self._kafka_bin, config]
        kafka = subprocess.Popen(command, stdout=log, stderr=log, shell=False).pid

        for i in range(1, 20):
            with open(log.name, 'r') as rlog:
                for line in rlog:
                    if 'INFO [Kafka Server 0], started (kafka.server.KafkaServer)' in line:
                        return kafka

            time.sleep(1)

        daemon.kill(kafka)
        return None


class EmbeddedCassandra:
    def __init__(self, engine, port):
        self._engine = engine
        self.port = port

        self._model = os.path.join(engine.db.path, 'cassandra')
        self._runtime = os.path.join(engine.runtime_path, 'cassandra')
        self._pidfile = os.path.join(engine.runtime_path, 'cassandra.pid')
        self._default_config = os.path.join(cli.VENDOR_DIR, 'cassandra-3.10', 'conf', 'cassandra.yaml')
        self._cassandra_bin = os.path.join(cli.VENDOR_DIR, 'cassandra-3.10', 'bin', 'cassandra')

    # read cassandra pid from file cassandra.pid
    def _get_pid(self):
        if os.path.isfile(self._pidfile):
            with open(self._pidfile) as pid_file:
                return int(pid_file.read())
        return 0

    # write cassandra pid into file cassandra.pid
    def _set_pid(self, cpid):
        parent_dir = os.path.abspath(os.path.join(self._pidfile, os.pardir))
        if not os.path.isdir(parent_dir):
            fileutils.makedirs(parent_dir, exist_ok=True)

        with open(self._pidfile, 'w') as pid_file:
            pid_file.write(str(cpid))

    # returns true if cassandra's pid is different from 0
    def is_running(self):
        cpid = self._get_pid()
        # if cassandra pid is 0, cassandra surely is not running
        if cpid == 0:
            return False
        # else it may be running or not, so ask the daemon
        return daemon.is_running(cpid)

    # stop cassandra process
    def stop(self):
        if self.is_running():
            daemon.kill(self._get_pid(), 5)

    # start a cassandra instance on this machine
    # (this method is called when performing mmt start if there is no sibling)
    def start(self):
        if self.is_running():
            raise IllegalStateException('Cannot start Cassandra process. Cassandra process is already running')

        if not netutils.is_free(self.port):
            raise IllegalStateException(
                'port %d is already in use, please specify another port with --db-port' % self.port)

        self._log_file = self._engine.get_logfile('embedded-cassandra', ensure=True)

        shutil.rmtree(self._runtime, ignore_errors=True)
        fileutils.makedirs(self._runtime, exist_ok=True)

        success = False
        cpid = 0

        log = open(self._log_file, 'w')

        try:
            cpid = self._start_cassandra_process(log)

            if cpid is None:
                raise IllegalStateException(
                    'failed to start Cassandra, check log file for more details: ' + self._log_file)
            self._set_pid(cpid)
            success = True
        except:
            if not success:
                daemon.kill(cpid)
                log.close()
            raise

    # read a yaml file,
    # extract its keys and values,
    # put them in a dictionary
    # and return it
    def _yaml_transform(self, write_file_path):
        # key = line content, value = replacement
        custom_configurations = {}

        custom_configurations["cluster_name:"] = "cluster_name: ModernMT - " + self._engine.name + "\n"
        # port used for DB communication
        custom_configurations["native_transport_port:"] = "native_transport_port: " + str(self.port) + "\n"
        # auto snapshot on drop can cause timeouts
        custom_configurations["auto_snapshot:"] = "auto_snapshot: false\n"

        # directories to save data into
        custom_configurations["commitlog_directory:"] = "commitlog_directory: " + os.path.join(self._model, "commitlog") + "\n"
        custom_configurations["data_file_directories:"] = "data_file_directories:\n" + "     - " + os.path.join(self._model, "data") + "\n"
        custom_configurations["saved_caches_directory:"] = "saved_caches_directory: " + os.path.join(self._model, "saved_caches") + "\n"

        # ports that we do not use
        custom_configurations["storage_port:"] = "storage_port: " + str(netutils.get_free_tcp_port()) + "\n"
        custom_configurations["ssl_storage_port:"] = "ssl_storage_port: " + str(netutils.get_free_tcp_port()) + "\n"
        custom_configurations["rpc_port:"] = "rpc_port: " + str(netutils.get_free_tcp_port()) + "\n"

        # accept remote requests
        custom_configurations["rpc_address:"] = "rpc_address: 0.0.0.0\n"
        custom_configurations["broadcast_rpc_address:"] = "broadcast_rpc_address: 1.2.3.4\n"

        with open(self._default_config) as yaml_read:
            with open(write_file_path, "wb") as yaml_write:
                for line in yaml_read:

                    for key in custom_configurations.keys():
                        if key in line:
                            line = custom_configurations[key]
                            custom_configurations.pop(key, None)
                            break
                    yaml_write.write(line)

                # add the remaining lines
                for key, value in custom_configurations.iteritems():
                    yaml_write.write(value)

    # this method starts che Cassandra process in background
    def _start_cassandra_process(self, log):

        if not os.path.isdir(self._model):
            fileutils.makedirs(self._model, exist_ok=True)

        # create a runtime version of the configuration file
        config = os.path.join(self._runtime, 'cassandra.yaml')

        self._yaml_transform(config)

<<<<<<< HEAD
        command = [self._cassandra_bin, '-R', '-Dcassandra.config=file:///' + config, '-f']
        cassandra = subprocess.Popen(command, stdout=log, stderr=log, shell=False).pid
=======
        env = {"CASSANDRA_JMX_PORT": str(netutils.get_free_tcp_port())}

        # launch cassandra -d _runtime
        command = [self._cassandra_bin, '-R', '-Dcassandra.config=file:///' + config, "-f"]

        cassandra = subprocess.Popen(command, stdout=log, stderr=log, shell=False, env=env).pid
>>>>>>> 0d2c7244

        # If Starting listening for CQL clients is not in the rlog
        # in the first 100 seconds
        # kill Cassandra and return none?
        for i in range(1, 100):
            with open(log.name, 'r') as rlog:
                for line in rlog:
                    if 'Starting listening for CQL clients' in line:
                        return cassandra

            time.sleep(1)
        return None

class ClusterNode(object):
    __SIGTERM_TIMEOUT = 10  # after this amount of seconds, there is no excuse for a process to still be there.
    __LOG_FILENAME = 'node'

    STATUS = {
        'NONE': 0,

        'CREATED': 100,
        'JOINING': 200,
        'JOINED': 300,
        'SYNCHRONIZING': 400,
        'SYNCHRONIZED': 500,
        'LOADING': 600,
        'LOADED': 700,
        'UPDATING': 800,
        'UPDATED': 900,
        'READY': 1000,
        'SHUTDOWN': 1100,
        'TERMINATED': 1200,

        'ERROR': 9999,
    }

    def __init__(self, engine, rest=True, api_port=None, cluster_port=None, datastream_port=None,
                 db_port=None, sibling=None, verbosity=None):
        self.engine = engine

        config = self.engine.config

        self.api = MMTApi(port=api_port, root=config.apiRoot)

        self._pidfile = os.path.join(engine.runtime_path, 'node.pid')

        self._cluster_port = cluster_port if cluster_port is not None else DEFAULT_MMT_CLUSTER_PORT
        self._api_port = api_port if api_port is not None else DEFAULT_MMT_API_PORT
        self._datastream_port = datastream_port if datastream_port is not None else DEFAULT_MMT_DATASTREAM_PORT
        self._db_port = db_port if db_port is not None else DEFAULT_MMT_DB_PORT

        self._start_rest_server = rest
        self._sibling = sibling
        self._verbosity = verbosity
        self._status_file = os.path.join(engine.runtime_path, 'node.status')
        self._log_file = engine.get_logfile(ClusterNode.__LOG_FILENAME, ensure=False)

        self._mert_script = os.path.join(cli.PYOPT_DIR, 'mert-moses.perl')
        self._mert_i_script = os.path.join(cli.PYOPT_DIR, 'mertinterface.py')

        self._kafka = EmbeddedKafka(engine, self._datastream_port) if sibling is None else None
        self._cassandra = EmbeddedCassandra(engine, self._db_port) if sibling is None else None

    def _get_pid(self):
        pid = 0
        if os.path.isfile(self._pidfile):
            with open(self._pidfile) as pid_file:
                pid = int(pid_file.read())

        return pid

    def _set_pid(self, pid):
        parent_dir = os.path.abspath(os.path.join(self._pidfile, os.pardir))
        if not os.path.isdir(parent_dir):
            fileutils.makedirs(parent_dir, exist_ok=True)

        with open(self._pidfile, 'w') as pid_file:
            pid_file.write(str(pid))

    def is_running(self):
        pid = self._get_pid()

        if pid == 0:
            return False

        return daemon.is_running(pid)

    def stop(self):
        pid = self._get_pid()

        if self.is_running():
            daemon.kill(pid, ClusterNode.__SIGTERM_TIMEOUT)
        if self._kafka:
            self._kafka.stop()
        if self._cassandra:
            self._cassandra.stop()

    def start(self):
        if self.is_running():
            raise IllegalStateException('node process is already running')

        if self._kafka:
            self._kafka.start()
        if self._cassandra:
            self._cassandra.start()

        success = False
        process = self._start_process()
        pid = process.pid

        if pid > 0:
            self._set_pid(pid)

            for _ in range(0, 5):
                success = self.is_running()
                if success:
                    break

                time.sleep(1)

        if not success:
            if self._kafka:
                self._kafka.stop()
            if self._cassandra:
                self._cassandra.stop()

            raise Exception('failed to start node, check log file for more details: ' + self._log_file)

    def _start_process(self):
        if not os.path.isdir(self.engine.runtime_path):
            fileutils.makedirs(self.engine.runtime_path, exist_ok=True)
        logs_folder = os.path.abspath(os.path.join(self._log_file, os.pardir))

        args = ['-e', self.engine.name,
                '-p', str(self._cluster_port),
                '--datastream-port', str(self._datastream_port),
                '--db-port', str(self._db_port),
                '--status-file', self._status_file,
                '--logs', logs_folder]

        if self._start_rest_server:
            args.append('-a')
            args.append(str(self._api_port))

        if self._verbosity is not None:
            args.append('-v')
            args.append(str(self._verbosity))

        if self._sibling is not None:
            args.append('--member')
            args.append('%s:%d' % (self._sibling, self._cluster_port))

        command = mmt_javamain('eu.modernmt.cli.ClusterNodeMain', args, hserr_path=logs_folder)

        if os.path.isfile(self._status_file):
            os.remove(self._status_file)

        return subprocess.Popen(command, stdout=shell.DEVNULL, stderr=shell.DEVNULL, shell=False)

    def get_state(self):
        state = None

        if os.path.isfile(self._status_file) and self.is_running():
            state = {}

            with open(self._status_file) as properties:
                for line in properties:
                    line = line.strip()

                    if not line.startswith('#'):
                        (key, value) = line.split('=', 2)
                        state[key] = value

        return state

    def _get_status(self):
        status = 'NONE'
        state = self.get_state()
        if state is not None and 'status' in state:
            status = state['status']

        return ClusterNode.STATUS[status] if status in ClusterNode.STATUS else ClusterNode.STATUS['NONE']

    def wait(self, status):
        status = ClusterNode.STATUS[status]
        current = self._get_status()

        while current < status:
            time.sleep(1)
            current = self._get_status() if self.is_running() else ClusterNode.STATUS['ERROR']

        if current == ClusterNode.STATUS['ERROR']:
            raise Exception('failed to start node, check log file for more details: ' + self._log_file)

    def tune(self, corpora=None, debug=False, context_enabled=True, random_seeds=False, max_iterations=25):
        if corpora is None:
            corpora = BilingualCorpus.list(os.path.join(self.engine.data_path, TrainingPreprocessor.DEV_FOLDER_NAME))

        if len(corpora) == 0:
            raise IllegalArgumentException('empty corpora')

        if not self.is_running():
            raise IllegalStateException('No MMT Server running, start the engine first')

        tokenizer = Tokenizer()

        target_lang = self.engine.target_lang
        source_lang = self.engine.source_lang

        source_corpora = [BilingualCorpus.make_parallel(corpus.name, corpus.get_folder(), [source_lang])
                          for corpus in corpora]
        reference_corpora = [BilingualCorpus.make_parallel(corpus.name, corpus.get_folder(), [target_lang])
                             for corpus in corpora]

        cmdlogger = _tuning_logger(4)
        cmdlogger.start(self, corpora)

        working_dir = self.engine.get_tempdir('tuning')
        mert_wd = os.path.join(working_dir, 'mert')

        try:
            # Tokenization
            tokenized_output = os.path.join(working_dir, 'reference_corpora')
            fileutils.makedirs(tokenized_output, exist_ok=True)

            with cmdlogger.step('Corpora tokenization') as _:
                reference_corpora = tokenizer.process_corpora(reference_corpora, tokenized_output)

            # Create merged corpus
            with cmdlogger.step('Merging corpus') as _:
                # source
                source_merged_corpus = os.path.join(working_dir, 'corpus.' + source_lang)

                with open(source_merged_corpus, 'wb') as out:
                    for corpus in source_corpora:
                        out.write(corpus.get_file(source_lang) + '\n')

                # target
                target_merged_corpus = os.path.join(working_dir, 'corpus.' + target_lang)
                fileutils.merge([corpus.get_file(target_lang) for corpus in reference_corpora], target_merged_corpus)

            # Run MERT algorithm
            with cmdlogger.step('Tuning') as _:
                # Start MERT
                decoder_flags = ['--port', str(self.api.port)]

                if not context_enabled:
                    decoder_flags.append('--skip-context-analysis')
                    decoder_flags.append('1')

                fileutils.makedirs(mert_wd, exist_ok=True)

                with tempfile.NamedTemporaryFile() as runtime_moses_ini:
                    command = [self._mert_script, source_merged_corpus, target_merged_corpus,
                               self._mert_i_script, runtime_moses_ini.name, '--threads',
                               str(multiprocessing.cpu_count()), '--mertdir', cli.BIN_DIR,
                               '--mertargs', '\'--binary --sctype BLEU\'', '--working-dir', mert_wd, '--nbest', '100',
                               '--decoder-flags', '"' + ' '.join(decoder_flags) + '"', '--nonorm', '--closest',
                               '--no-filter-phrase-table']

                    if not random_seeds:
                        command.append('--predictable-seeds')
                    if max_iterations > 0:
                        command.append('--maximum-iterations={num}'.format(num=max_iterations))

                    with open(self.engine.get_logfile('mert'), 'wb') as log:
                        shell.execute(' '.join(command), stdout=log, stderr=log)

            # Read optimized configuration
            with cmdlogger.step('Applying changes') as _:
                bleu_score = 0
                weights = {}
                found_weights = False

                with open(os.path.join(mert_wd, 'moses.ini')) as moses_ini:
                    for line in moses_ini:
                        line = line.strip()

                        if len(line) == 0:
                            continue
                        elif found_weights:
                            tokens = line.split()
                            weights[tokens[0].rstrip('=')] = [float(val) for val in tokens[1:]]
                        elif line.startswith('# BLEU'):
                            bleu_score = float(line.split()[2])
                        elif line == '[weight]':
                            found_weights = True

                _ = self.api.update_features(weights)

            cmdlogger.completed(bleu_score)
        finally:
            if not debug:
                self.engine.clear_tempdir()

    def new_domain_from_tmx(self, tmx, name=None):
        if name is None:
            name = os.path.basename(os.path.splitext(tmx)[0])

        domain = self.api.create_domain(name)
        self.api.import_into_domain(domain['id'], tmx)

        return domain

    def append_to_domain(self, domain, source, target):
        try:
            domain = int(domain)
        except ValueError:
            domains = self.api.get_all_domains()
            ids = [d['id'] for d in domains if d['name'] == domain]

            if len(ids) == 0:
                raise IllegalArgumentException('unable to find domain "' + domain + '"')
            elif len(ids) > 1:
                raise IllegalArgumentException(
                    'ambiguous domain name "' + domain + '", choose one of the following ids: ' + str(ids))
            else:
                domain = ids[0]

        return self.api.append_to_domain(domain, source, target)<|MERGE_RESOLUTION|>--- conflicted
+++ resolved
@@ -457,17 +457,9 @@
 
         self._yaml_transform(config)
 
-<<<<<<< HEAD
-        command = [self._cassandra_bin, '-R', '-Dcassandra.config=file:///' + config, '-f']
-        cassandra = subprocess.Popen(command, stdout=log, stderr=log, shell=False).pid
-=======
         env = {"CASSANDRA_JMX_PORT": str(netutils.get_free_tcp_port())}
-
-        # launch cassandra -d _runtime
         command = [self._cassandra_bin, '-R', '-Dcassandra.config=file:///' + config, "-f"]
-
         cassandra = subprocess.Popen(command, stdout=log, stderr=log, shell=False, env=env).pid
->>>>>>> 0d2c7244
 
         # If Starting listening for CQL clients is not in the rlog
         # in the first 100 seconds
@@ -480,6 +472,7 @@
 
             time.sleep(1)
         return None
+
 
 class ClusterNode(object):
     __SIGTERM_TIMEOUT = 10  # after this amount of seconds, there is no excuse for a process to still be there.
