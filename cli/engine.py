--- conflicted
+++ resolved
@@ -560,13 +560,8 @@
         # get "node" element and its children elements "engine", "kafka", "database"
         node_el = minidom.parse(file).documentElement
         engine_el = EngineConfig._get_element_if_exists(node_el, 'engine')
-<<<<<<< HEAD
-        datastream_el = EngineConfig._get_element_if_exists(node_el, 'datastream')
-        db_el = EngineConfig._get_element_if_exists(node_el, 'db')
 
         # get attributes from the various elements
-=======
->>>>>>> 8969099b
         source_lang = EngineConfig._get_attribute_if_exists(engine_el, 'source-language')
         target_lang = EngineConfig._get_attribute_if_exists(engine_el, 'target-language')
 
