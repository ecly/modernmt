--- conflicted
+++ resolved
@@ -71,11 +71,7 @@
     }
 
     @Override
-<<<<<<< HEAD
-    public void setSymmetrizationStrategy(Symmetrisation.Strategy strategy){
-=======
-    public void setSymmetrizationStrategy(Symmetrisation.Type strategy) {
->>>>>>> aae60f22
+    public void setSymmetrizationStrategy(Symmetrisation.Strategy strategy) {
         this.simmetrizationStrategy = strategy;
     }
 
