--- conflicted
+++ resolved
@@ -1,16 +1,41 @@
 package eu.modernmt.processing.framework.string;
 
 import eu.modernmt.model.Sentence;
+import eu.modernmt.model.Token;
 
-import java.util.Collection;
-import java.util.Deque;
-import java.util.LinkedList;
-import java.util.TreeSet;
+import java.util.*;
 
 /**
  * Created by lucamastrostefano on 25/03/16.
  */
 public class ProcessedString {
+
+    protected enum TokenType {
+        Word,
+        XML
+    }
+
+    protected static class TokenHook {
+
+        protected int startIndex;
+        protected int length;
+        protected TokenType tagType;
+
+        public TokenHook(int startIndex, int length, TokenType tagType) {
+            this.startIndex = startIndex;
+            this.length = length;
+            this.tagType = tagType;
+        }
+
+        @Override
+        public String toString() {
+            return "TokenHook{" +
+                    "startIndex=" + startIndex +
+                    ", length=" + length +
+                    ", tagType=" + tagType +
+                    '}';
+        }
+    }
 
     protected static class Operation {
 
@@ -18,6 +43,7 @@
         protected int length;
         protected int lengthNewString;
         protected String newString;
+        protected TokenType tagType;
         private String originalString;
 
         @Override
@@ -27,40 +53,23 @@
                     ", length=" + length +
                     ", lengthNewString=" + lengthNewString +
                     ", newString='" + newString + '\'' +
+                    ", tagType=" + tagType +
                     ", originalString='" + originalString + '\'' +
                     '}';
         }
     }
 
-    protected static class Token {
-
-        protected int startIndex;
-        protected int length;
-        protected int lengthNewString;
-        protected String newString;
-        private String originalString;
-
-        @Override
-        public String toString() {
-            return "Operation{" +
-                    "startIndex=" + startIndex +
-                    ", length=" + length +
-                    ", lengthNewString=" + lengthNewString +
-                    ", newString='" + newString + '\'' +
-                    ", originalString='" + originalString + '\'' +
-                    '}';
-        }
-    }
-
+    private String orginalString;
     private StringBuilder currentString;
     private Deque<Operation> changeLog;
-    private TreeSet<Token> tokens;
+    private List<TokenHook> tokens;
     private StringEditor stringEditor;
 
     public ProcessedString(String originalString) {
+        this.orginalString = orginalString;
         this.currentString = new StringBuilder(originalString);
         this.changeLog = new LinkedList<>();
-        this.tokens = new TreeSet<>();
+        this.tokens = new ArrayList<>();
         this.stringEditor = new StringEditor(this);
     }
 
@@ -77,33 +86,63 @@
         return this.currentString.toString();
     }
 
-    protected TreeSet<Token> getTokens() {
-        return this.tokens;
-    }
-
     protected void applyOperations(Collection<Operation> operations) {
         for (Operation operation : operations) {
-            int endIndex = operation.startIndex + operation.length;
-            operation.originalString = this.currentString.substring(operation.startIndex, endIndex);
-            this.currentString.replace(operation.startIndex, endIndex, operation.newString);
+            int operationEndIndex = operation.startIndex + operation.length;
+            operation.originalString = this.currentString.substring(operation.startIndex, operationEndIndex);
+            this.currentString.replace(operation.startIndex, operationEndIndex, operation.newString);
+            int delta = operation.lengthNewString - operation.length;
+            if (delta != 0) {
+                for (TokenHook hook : this.tokens) {
+                    int hookEndIndex = hook.startIndex + hook.length;
+                    if (hook.startIndex >= operationEndIndex) {
+                        hook.startIndex += delta;
+                    } else if (hook.startIndex > operation.startIndex) {
+                        throw new InvalidOperationException(operation, hook);
+                    } else if (hook.startIndex == operation.startIndex && hook.length != operation.length) {
+                        throw new InvalidOperationException(operation, hook);
+                    } else if (hook.startIndex == operation.startIndex) {
+                        hook.length = operation.lengthNewString;
+                    } else if (hookEndIndex >= operationEndIndex) {
+                        hook.length += delta;
+                    } else if (hookEndIndex >= operation.startIndex) {
+                        throw new InvalidOperationException(operation, hook);
+                    } else if (hookEndIndex < operation.startIndex) {
+                        //Do nothing
+                    } else {
+                        throw new InvalidOperationException(operation, hook, "Unexpected situation");
+                    }
+                }
+            }
+
+            if (operation.tagType != null) {
+                TokenHook hook = new TokenHook(operation.startIndex, operation.lengthNewString,
+                        operation.tagType);
+                this.tokens.add(hook);
+            }
+
             this.changeLog.addLast(operation);
         }
     }
 
     public Sentence getSentence() {
-        return new Sentence(new Token[]{new Token(this.getCurrentString())});
+        return new Sentence(new Token[]{new Token(this.currentString.toString())});
     }
 
     public Collection<Operation> getChangeLog() {
         return this.changeLog;
     }
 
+    public Collection<TokenHook> getTokens() {
+        return this.tokens;
+    }
+
+    public String getOrginalString() {
+        return this.orginalString;
+    }
+
     @Override
     public String toString() {
-<<<<<<< HEAD
         return this.currentString.toString();
-=======
-        return currentString.toString();
->>>>>>> 633af595
     }
 }