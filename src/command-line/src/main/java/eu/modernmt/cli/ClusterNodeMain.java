package eu.modernmt.cli;

import com.google.gson.JsonArray;
import com.google.gson.JsonObject;
import eu.modernmt.cli.log4j.Log4jConfiguration;
import eu.modernmt.cluster.ClusterNode;
import eu.modernmt.cluster.EmbeddedService;
import eu.modernmt.config.*;
import eu.modernmt.config.xml.XMLConfigBuilder;
import eu.modernmt.engine.Engine;
import eu.modernmt.facade.ModernMT;
import eu.modernmt.io.DefaultCharset;
import eu.modernmt.rest.RESTServer;
import org.apache.commons.cli.*;
import org.apache.commons.io.FileUtils;

import java.io.File;
import java.io.IOException;
import java.lang.reflect.Field;

/**
 * Created by davide on 22/04/16.
 */
public class ClusterNodeMain {

    /**
     * This class represents the list of arguments that
     * can be passed to the ClusterNodeMain main
     * by the Python module that invokes it during MMT START
     */
    private static class Args {

        /* Define the name and types of the arguments as Option objects*/
        private static final Options cliOptions;

        static {
            Option engine = Option.builder("e").longOpt("engine").hasArg().required().build();
            Option statusFile = Option.builder().longOpt("status-file").hasArg().required().build();
            Option logsFolder = Option.builder().longOpt("logs").hasArg().required().build();

            Option apiPort = Option.builder("a").longOpt("api-port").hasArg().type(Integer.class).required(false).build();
            Option clusterPort = Option.builder("p").longOpt("cluster-port").hasArg().type(Integer.class).required(false).build();
            Option datastreamPort = Option.builder().longOpt("datastream-port").hasArg().required(false).build();
            Option databasePort = Option.builder().longOpt("db-port").hasArg().required(false).build();

            Option member = Option.builder().longOpt("member").hasArg().required(false).build();

            Option verbosity = Option.builder("v").longOpt("verbosity").hasArg().type(Integer.class).required(false).build();

            cliOptions = new Options();
            cliOptions.addOption(engine);
            cliOptions.addOption(apiPort);
            cliOptions.addOption(clusterPort);
            cliOptions.addOption(statusFile);
            cliOptions.addOption(verbosity);
            cliOptions.addOption(member);
            cliOptions.addOption(logsFolder);
            cliOptions.addOption(datastreamPort);
            cliOptions.addOption(databasePort);
        }

        public final String engine;
        public final File statusFile;
        public final File logsFolder;
        public final int verbosity;
        public final NodeConfig config;

        /**
         * This builder parses the command line arguments passed by the Python module
         * into the Options object statically defined by Args.
         * After that, it reads the various options from the Options object
         * and stores them in the corresponding instance variables.
         * <p>
         * Finally, it uses the obtained options to create a new NodeConfig.
         * The Nodeconfig is initially generated by parsing the engine.xconf file,
         * and then its values are overwritten if necessary with the cli values
         *
         * @param args the arguments passed by the Python module
         *             when invoking the ClusterNodeMain main
         * @throws ParseException
         * @throws ConfigException
         */
        public Args(String[] args) throws ParseException, ConfigException {
            CommandLineParser parser = new DefaultParser();
            CommandLine cli = parser.parse(cliOptions, args);

            this.engine = cli.getOptionValue("engine");
            this.statusFile = new File(cli.getOptionValue("status-file"));
            this.logsFolder = new File(cli.getOptionValue("logs"));

            String verbosity = cli.getOptionValue("verbosity");
            this.verbosity = verbosity == null ? 1 : Integer.parseInt(verbosity);

            this.config = XMLConfigBuilder.build(Engine.getConfigFile(this.engine));
            this.config.getEngineConfig().setName(this.engine);

            NetworkConfig netConfig = this.config.getNetworkConfig();
            DataStreamConfig streamConfig = this.config.getDataStreamConfig();
            DatabaseConfig dbConfig = this.config.getDatabaseConfig();
            ApiConfig apiConfig = netConfig.getApiConfig();
            JoinConfig joinConfig = netConfig.getJoinConfig();

            String port = cli.getOptionValue("cluster-port");
            if (port != null)
                netConfig.setPort(Integer.parseInt(port));

            String apiPort = cli.getOptionValue("api-port");
            if (apiPort != null)
                apiConfig.setPort(Integer.parseInt(apiPort));

            String datastreamPort = cli.getOptionValue("datastream-port");
            if (datastreamPort != null)
                streamConfig.setPort(Integer.parseInt(datastreamPort));

            String databasePort = cli.getOptionValue("db-port");
            if (databasePort != null)
                dbConfig.setPort(Integer.parseInt(databasePort));

            String member = cli.getOptionValue("member");

            if (member != null) {
                JoinConfig.Member[] members = new JoinConfig.Member[1];
                members[0] = new JoinConfig.Member(member, netConfig.getPort());
                joinConfig.setMembers(members);

                if (config.getDataStreamConfig().getType() == DataStreamConfig.Type.EMBEDDED)
                    this.config.getDataStreamConfig().setHost(member);
                if (config.getDatabaseConfig().getType() == DatabaseConfig.Type.EMBEDDED)
                    this.config.getDatabaseConfig().setHost(member);
            }
        }
    }


    private static int getPid(Process process) {
        try {
            Field pid = process.getClass().getDeclaredField("pid");
            pid.setAccessible(true); // allows access to non-public fields
            return pid.getInt(process);
        } catch (Throwable e) {
            return -1;
        }
    }

    public static void main(String[] _args) throws Throwable {
        Args args = new Args(_args);
        Log4jConfiguration.setup(args.verbosity, args.logsFolder);

        FileStatusListener listener = new FileStatusListener(args.statusFile,
                args.config);

        try {
            ModernMT.start(args.config, listener);

            ApiConfig apiConfig = args.config.getNetworkConfig().getApiConfig();

            if (apiConfig.isEnabled()) {
                RESTServer.ServerOptions options = new RESTServer.ServerOptions(apiConfig.getPort());
                options.contextPath = apiConfig.getApiRoot();

                RESTServer restServer = new RESTServer(options);
                restServer.start();
            }

            listener.storeStatus(ClusterNode.Status.READY);
        } catch (Throwable e) {
            listener.onError();
            throw e;
        }
    }


    private static class FileStatusListener implements ClusterNode.StatusListener {

        private final File file;
        private final JsonObject state;

        public FileStatusListener(File file, NodeConfig config) {
            this.file = file;

            NetworkConfig netConfig = config.getNetworkConfig();
            ApiConfig apiConfig = netConfig.getApiConfig();
            DatabaseConfig dbConfig = config.getDatabaseConfig();
            DataStreamConfig streamConfig = config.getDataStreamConfig();

            this.state = new JsonObject();

            if (apiConfig.isEnabled()) {
                JsonObject api = new JsonObject();
                api.addProperty("port", apiConfig.getPort());
                String root = apiConfig.getApiRoot();
                if (root != null)
                    api.addProperty("root", root);
                this.state.add("api", api);
            }

            if (dbConfig.isEnabled()) {
                JsonObject db = new JsonObject();
                db.addProperty("port", dbConfig.getPort());
                db.addProperty("host", dbConfig.getHost());
                this.state.add("database", db);
            }

            if (streamConfig.isEnabled()) {
                JsonObject stream = new JsonObject();
                stream.addProperty("port", streamConfig.getPort());
                stream.addProperty("host", streamConfig.getHost());
                this.state.add("datastream", stream);
            }

            this.state.addProperty("cluster_port", netConfig.getPort());
        }

        @Override
        public void onStatusChanged(ClusterNode node, ClusterNode.Status currentStatus, ClusterNode.Status previousStatus) {
            JsonArray array = new JsonArray();

            for (EmbeddedService service : node.getServices()) {
                for (Process process : service.getSubprocesses()) {
                    int pid = getPid(process);

                    if (pid > 0)
                        array.add(pid);
                }
            }

            this.state.add("embedded_services", array);

            if (currentStatus == ClusterNode.Status.READY)
                return; // Wait for REST Api to be ready

            storeStatus(currentStatus);
        }

        public void storeStatus(ClusterNode.Status status) {
            storeStatus(status.toString());
        }

        public void onError() {
            storeStatus("ERROR");
        }

        private void storeStatus(String status) {
            this.state.addProperty("status", status);

            try {
                FileUtils.write(file, this.state.toString(), DefaultCharset.get(), false);
            } catch (IOException e) {
                // Nothing to do
            }
        }
    }

<<<<<<< HEAD
=======
    private static int getPid(Process process) {
        // Awful, horrible code in order to get PID from a process.
        // Yes, Java has no public API for that! ...until Java 9
        Class<?> clazz = process.getClass();

        try {
            Field pidField = clazz.getDeclaredField("pid");
            pidField.setAccessible(true);

            return pidField.getInt(process);
        } catch (Throwable e) {
            // Not good
            return -1;
        }
    }

>>>>>>> 8c8613cb
}<|MERGE_RESOLUTION|>--- conflicted
+++ resolved
@@ -131,17 +131,6 @@
         }
     }
 
-
-    private static int getPid(Process process) {
-        try {
-            Field pid = process.getClass().getDeclaredField("pid");
-            pid.setAccessible(true); // allows access to non-public fields
-            return pid.getInt(process);
-        } catch (Throwable e) {
-            return -1;
-        }
-    }
-
     public static void main(String[] _args) throws Throwable {
         Args args = new Args(_args);
         Log4jConfiguration.setup(args.verbosity, args.logsFolder);
@@ -251,8 +240,6 @@
         }
     }
 
-<<<<<<< HEAD
-=======
     private static int getPid(Process process) {
         // Awful, horrible code in order to get PID from a process.
         // Yes, Java has no public API for that! ...until Java 9
@@ -268,6 +255,4 @@
             return -1;
         }
     }
-
->>>>>>> 8c8613cb
 }