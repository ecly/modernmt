<project xmlns="http://maven.apache.org/POM/4.0.0" xmlns:xsi="http://www.w3.org/2001/XMLSchema-instance"
         xsi:schemaLocation="http://maven.apache.org/POM/4.0.0 http://maven.apache.org/xsd/maven-4.0.0.xsd">
    <modelVersion>4.0.0</modelVersion>

    <groupId>eu.modernmt</groupId>
    <artifactId>mmt-root</artifactId>
    <version>0.14.1</version>

    <modules>
        <module>commons</module>

        <module>textprocessing</module>
<<<<<<< HEAD
        <module>fastalign-aligner</module>
        <module>lucene-contextanalyzer</module>
        <module>moses-decoder</module>
        <module>rocksdb-vocabulary</module>
        <module>interpolated-lm</module>

        <module>core</module>

        <module>rest-api</module>
        <module>cli</module>
        <module>suffixarray-phrasetable</module>
        <module>persistence-cassandra</module>
=======
        <module>aligner-fastalign</module>
        <module>contextanalyzer-lucene</module>
        <module>decoder-phrasebased</module>
        <module>vocabulary-rocksdb</module>
        <module>persistence-sqlite</module>

        <module>core</module>

        <module>api-rest</module>
        <module>command-line</module>
>>>>>>> 240d16a1
    </modules>

    <packaging>pom</packaging>
    <name>MMT Root Module</name>
    <url>http://www.modernmt.eu/</url>

    <properties>
        <maven.compiler.source>1.8</maven.compiler.source>
        <maven.compiler.target>1.8</maven.compiler.target>
        <project.build.sourceEncoding>UTF-8</project.build.sourceEncoding>
        <lucene.version>4.10.4</lucene.version>

        <mmt.version>0.14.1</mmt.version>

        <!-- Native project definitions -->
        <project.build.native>${project.build.directory}/native</project.build.native>
        <project.nativedir>${project.basedir}/src/native</project.nativedir>
        <project.nativedir.javah>${project.nativedir}/javah</project.nativedir.javah>

        <!-- MMT build directory -->
        <mmt.root>${project.basedir}/../..</mmt.root>
        <mmt.build>${project.basedir}/../../build</mmt.build>
        <mmt.build.lib>${mmt.build}/lib</mmt.build.lib>
        <mmt.build.bin>${mmt.build}/bin</mmt.build.bin>
    </properties>

    <build>
        <plugins>
            <plugin>
                <groupId>org.apache.maven.plugins</groupId>
                <artifactId>maven-compiler-plugin</artifactId>
                <version>2.3.2</version>
                <configuration>
                    <source>1.8</source>
                    <target>1.8</target>
                    <encoding>UTF-8</encoding>
                </configuration>
            </plugin>

            <plugin>
                <groupId>org.codehaus.mojo</groupId>
                <artifactId>build-helper-maven-plugin</artifactId>
                <version>1.12</version>
                <executions>
                    <execution>
                        <id>get-cpu-count</id>
                        <goals>
                            <goal>cpu-count</goal>
                        </goals>
                    </execution>
                </executions>
            </plugin>

        </plugins>
    </build>

    <dependencies>
        <dependency>
            <groupId>org.apache.logging.log4j</groupId>
            <artifactId>log4j-core</artifactId>
            <version>2.5</version>
        </dependency>
        <dependency>
            <groupId>commons-io</groupId>
            <artifactId>commons-io</artifactId>
            <version>2.4</version>
        </dependency>
        <dependency>
            <groupId>org.apache.commons</groupId>
            <artifactId>commons-lang3</artifactId>
            <version>3.4</version>
        </dependency>
    </dependencies>
</project><|MERGE_RESOLUTION|>--- conflicted
+++ resolved
@@ -10,31 +10,16 @@
         <module>commons</module>
 
         <module>textprocessing</module>
-<<<<<<< HEAD
-        <module>fastalign-aligner</module>
-        <module>lucene-contextanalyzer</module>
-        <module>moses-decoder</module>
-        <module>rocksdb-vocabulary</module>
-        <module>interpolated-lm</module>
-
-        <module>core</module>
-
-        <module>rest-api</module>
-        <module>cli</module>
-        <module>suffixarray-phrasetable</module>
-        <module>persistence-cassandra</module>
-=======
         <module>aligner-fastalign</module>
         <module>contextanalyzer-lucene</module>
         <module>decoder-phrasebased</module>
         <module>vocabulary-rocksdb</module>
-        <module>persistence-sqlite</module>
+        <module>persistence-cassandra</module>
 
         <module>core</module>
 
         <module>api-rest</module>
         <module>command-line</module>
->>>>>>> 240d16a1
     </modules>
 
     <packaging>pom</packaging>
