--- conflicted
+++ resolved
@@ -5,14 +5,9 @@
 import eu.modernmt.io.FileProxy;
 import eu.modernmt.lang.LanguagePair;
 import eu.modernmt.model.ImportJob;
-<<<<<<< HEAD
 import eu.modernmt.model.corpus.MultilingualCorpus;
 import eu.modernmt.model.corpus.impl.parallel.CompactFileCorpus;
-=======
-import eu.modernmt.model.corpus.BilingualCorpus;
-import eu.modernmt.model.corpus.impl.parallel.InlineParallelFileCorpus;
 import eu.modernmt.model.corpus.impl.parallel.ParallelFileCorpus;
->>>>>>> 67972e02
 import eu.modernmt.model.corpus.impl.tmx.TMXCorpus;
 import eu.modernmt.persistence.PersistenceException;
 import eu.modernmt.rest.framework.FileParameter;
@@ -53,7 +48,7 @@
     }
 
     public enum FileType {
-        TMX, INLINE, PARALLEL
+        TMX, COMPACT, PARALLEL
     }
 
     public static class Params extends Parameters {
@@ -77,40 +72,20 @@
                 FileCompression fileCompression = getEnum("content_compression", FileCompression.class, null);
 
                 boolean gzipped = FileCompression.GZIP.equals(fileCompression);
-<<<<<<< HEAD
-                FileProxy fileProxy;
-
-                FileParameter content;
-                if ((content = req.getFile("content")) != null) {
-                    fileProxy = new ParameterFileProxy(content, gzipped);
-                } else {
-                    File localFile = new File(getString("local_file", false));
-                    if (!localFile.isFile())
-                        throw new ParameterParsingException("local_file", localFile.toString());
-
-                    fileProxy = new LocalFileProxy(localFile, gzipped);
-                }
 
                 switch (fileType) {
-                    case INLINE:
-                        corpus = new CompactFileCorpus(fileProxy);
+                    case COMPACT:
+                        corpus = new CompactFileCorpus(getFileProxy(null, gzipped));
                         break;
                     case TMX:
-                        corpus = new TMXCorpus(fileProxy);
-=======
-                Locale sourceLanguage = ModernMT.translation.getSourceLanguage();
-                Locale targetLanguage = ModernMT.translation.getTargetLanguage();
-
-                switch (fileType) {
-                    case INLINE:
-                        corpus = new InlineParallelFileCorpus(getFileProxy(null, gzipped), sourceLanguage, targetLanguage);
-                        break;
-                    case TMX:
-                        corpus = new TMXCorpus(getFileProxy(null, gzipped), sourceLanguage, targetLanguage);
+                        corpus = new TMXCorpus(getFileProxy(null, gzipped));
                         break;
                     case PARALLEL:
-                        corpus = new ParallelFileCorpus(sourceLanguage, getFileProxy("source", gzipped), targetLanguage, getFileProxy("target", gzipped));
->>>>>>> 67972e02
+                        Locale sourceLanguage = getLocale("source");
+                        Locale targetLanguage = getLocale("target");
+                        LanguagePair language = new LanguagePair(sourceLanguage, targetLanguage);
+                        
+                        corpus = new ParallelFileCorpus(language, getFileProxy("source", gzipped), getFileProxy("target", gzipped));
                         break;
                     default:
                         throw new ParameterParsingException("content_type");
