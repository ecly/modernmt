import ConfigParser
import logging
import math
import os
# noinspection PyUnresolvedReferences
import time

import numpy as np
import tensorflow as tf
# noinspection PyUnresolvedReferences
from tensor2tensor import problems as problems_lib  # pylint: disable=unused-import
from tensor2tensor.data_generators import text_encoder
from tensor2tensor.layers import common_layers
from tensor2tensor.utils import registry, optimize

# noinspection PyUnresolvedReferences
import t2t  # pylint: disable=unused-import
from nmmt import Translation, TranslationRequest, TranslationResponse


class ModelConfig(object):
    __custom_values = {'True': True, 'False': False, 'None': None}

    @staticmethod
    def load(model_path):
        config = ConfigParser.ConfigParser()
        config.read(os.path.join(model_path, 'model.conf'))
        return ModelConfig(model_path, config)

    def __init__(self, basepath, config_parser):
        self._basepath = basepath
        self._config = config_parser

    def _parse(self, value):
        if value in self.__custom_values:
            value = self.__custom_values[value]
        else:
            try:
                number = float(value)
                value = number if '.' in value else int(value)
            except ValueError:
                pass  # value is a string

        return value

    @property
    def settings(self):
        settings = TransformerDecoder.Settings()

        if self._config.has_section('settings'):
            for name, value in self._config.items('settings'):
                if not hasattr(settings, name):
                    raise ValueError('Invalid option "%s"' % name)
                setattr(settings, name, self._parse(value))

        return settings

    @property
    def checkpoints(self):
        result = []
        for name, value in self._config.items('models'):
            if not os.path.isabs(value):
                value = os.path.join(self._basepath, value)

            result.append((name, value))
        return result

    @property
    def decode_lengths(self):
        if not self._config.has_section('decode_lengths'):
            return None

        result = {}
        for key, value in self._config.items('decode_lengths'):
            slope, intercept = value.split()
            result[key] = (float(slope), float(intercept))
        return result


class TransformerDecoder(object):
    class Settings(object):
        def __init__(self):
            self.memory_suggestions_limit = None  # Ignore
            self.memory_query_min_results = None  # Ignore
            self.tuning_max_epochs = 5
            self.tuning_max_learning_rate = .0002
            self.tuning_max_batch_size = None

        def __str__(self):
            return str(self.__dict__)

    def __init__(self, gpu, checkpoints, config=None):
        self._logger = logging.getLogger('TransformerDecoder')
        self._settings = config.settings if config is not None else TransformerDecoder.Settings()
        self._decode_lengths = config.decode_lengths if config is not None else None
        self._checkpoints = checkpoints
        self._checkpoint = None
        self._nn_needs_reset = True

        with tf.device('/device:GPU:0' if gpu is not None else '/cpu:0'):
            self._restorer = checkpoints.restorer()

            # Prepare features for feeding into the model.
            self._ph_infer_inputs = tf.placeholder(dtype=tf.int32)
            self._ph_train_inputs = tf.reshape(tf.placeholder(dtype=tf.int32), shape=[-1, -1, 1, 1])
            self._ph_train_targets = tf.reshape(tf.placeholder(dtype=tf.int32), shape=[-1, -1, 1, 1])
            self._ph_learning_rate = tf.placeholder(tf.float32, [], name='learning_rate')

            # Prepare the model for training
            self._model = registry.model('transformer')(self._checkpoints.hparams, tf.estimator.ModeKeys.TRAIN)

            _, losses = self._model({
                "inputs": self._ph_train_inputs,
                "targets": self._ph_train_targets
            })

            self._loss = losses['training']
            self._train_op = optimize.optimize(self._loss, self._ph_learning_rate, self._model.hparams,
                                               use_tpu=common_layers.is_on_tpu())

            tf.get_variable_scope().reuse_variables()

            # Prepare the model for infer
<<<<<<< HEAD
            self._attention_mats_op = [
                self._model.attention_weights[
                    'transformer/body/decoder/layer_%i/encdec_attention/multihead_attention/dot_product_attention' % i]
                for i in xrange(self._model.hparams.num_hidden_layers)
            ]
=======
            self._predictions_ops = []
>>>>>>> d160e3ed

            infer_inputs = tf.reshape(self._ph_infer_inputs, [1, -1, 1, 1]),  # Make it 4D.

            for decode_length in [50, 100, 260]:
                infer_out = self._model.infer({
                    "inputs": infer_inputs
                }, beam_size=4, top_beams=1, alpha=0.6, decode_length=decode_length)

                self._predictions_ops.append((decode_length, {
                    "outputs": infer_out["outputs"],
                    "inputs": infer_inputs,
                }))

        session_config = tf.ConfigProto(allow_soft_placement=True)
        session_config.gpu_options.allow_growth = True
        if gpu is not None:
            session_config.gpu_options.force_gpu_compatible = True
            session_config.gpu_options.visible_device_list = str(gpu)

        self._session = tf.Session(config=session_config)

        # Init model
        self._warmup()

    def translate(self, source_lang, target_lang, text, suggestions=None,
                  tuning_epochs=None, tuning_learning_rate=None, forced_translation=None):
        checkpoint = self._checkpoints[source_lang, target_lang]

        # (1) Reset model (if necessary)
        begin = time.time()
        self._reset_model(checkpoint)
        reset_time = time.time() - begin

        # (2) Tune engine if suggestions provided
        begin = time.time()
        if suggestions is not None and len(suggestions) > 0:
            self._tune(suggestions, epochs=tuning_epochs, learning_rate=tuning_learning_rate)
        tune_time = time.time() - begin

        # (3) Translate and compute word alignment
        begin = time.time()
        result = self._decode(source_lang, target_lang, text, output_text=forced_translation)
        decode_time = time.time() - begin

        self._logger.info('reset_time = %.3f, tune_time = %.3f, decode_time = %.3f'
                          % (reset_time, tune_time, decode_time))

        return result

    def _estimate_tuning_parameters(self, suggestions):
        # it returns an actual learning_rate and epochs based on the quality of the suggestions
        # it is assured that at least one suggestion is provided (hence, len(suggestions) > 0)
        average_score = 0.0
        for suggestion in suggestions:
            average_score += suggestion.score
        average_score /= len(suggestions)

        # Empirically defined function to make the number of epochs dependent to the quality of the suggestions
        # epochs = max_epochs * average_score + 1
        # where max_epochs is the maximum number of epochs allowed;
        # hence epochs = max_epochs only with perfect suggestions
        # and epochs = 0, when the average_score is close to 0.0 (<1/max_epochs)
        tuning_epochs = int(self._settings.tuning_max_epochs * average_score)

        # Empirically defined function to make the learning rate dependent to the quality of the suggestions
        # lr = max_lr * sqrt(average_score)
        # hence lr = max_lr only with perfect suggestions
        # and lr = 0, when the average_score is exactly 0.0
        tuning_learning_rate = self._settings.tuning_max_learning_rate * math.sqrt(average_score)

        return tuning_epochs, tuning_learning_rate

    def _reset_model(self, checkpoint):
        if self._nn_needs_reset or checkpoint != self._checkpoint:
            self._restorer.restore(self._session, checkpoint)
            self._checkpoint = checkpoint
            self._nn_needs_reset = False

    def _tune(self, suggestions, epochs=None, learning_rate=None):
        # Set tuning parameters
        if epochs is None or learning_rate is None:
            _epochs, _learning_rate = self._estimate_tuning_parameters(suggestions)

            epochs = epochs if epochs is not None else _epochs
            learning_rate = learning_rate if learning_rate is not None else _learning_rate

        if learning_rate > 0. and epochs > 0:
            batch_src = [self._text_encode(s.segment)[0] for s in suggestions]
            batch_tgt = [self._text_encode(s.translation)[0] for s in suggestions]

            batch_src, batch_tgt = self._pack_batch(batch_src, batch_tgt, self._settings.tuning_max_batch_size)

            for _ in xrange(epochs):
                self._session.run(self._train_op, {
                    self._ph_train_inputs: batch_src,
                    self._ph_train_targets: batch_tgt,
                    self._ph_learning_rate: learning_rate
                })

            self._nn_needs_reset = True

<<<<<<< HEAD
    def _decode(self, source_lang, target_lang, text, output_text=None):
        # decode
        inputs, input_indexes = self._text_encode(text)
        if output_text is None:
            results = self._session.run(self._predictions_op, {
                self._ph_infer_inputs: inputs
            })
            outputs = self._save_until_eos(results['outputs'])
            raw_output, output_indexes = self._text_decode(outputs)
        else:
            outputs, output_indexes = self._text_encode(output_text)
            raw_output = output_text

        # align
        results = self._session.run(self._attention_mats_op, {
            self._ph_infer_inputs: inputs,
            self._ph_train_inputs: np.reshape(inputs, [1, -1, 1, 1]),
            self._ph_train_targets: np.reshape(outputs, [1, -1, 1, 1]),
=======
    def _decode(self, source_lang, target_lang, text):
        inputs = self._text_encode(text)

        predictions_op = self._get_predictions_op(source_lang, target_lang, len(inputs))
        results = self._session.run(predictions_op, {
            self._ph_infer_inputs: inputs
>>>>>>> d160e3ed
        })

        alignment = self._make_alignment(input_indexes, output_indexes, results)

        return Translation(text=raw_output, alignment=alignment)

    def _warmup(self):
        random_checkpoint = self._checkpoints[None]
        self._reset_model(random_checkpoint)

        for _, predictions_op in self._predictions_ops:
            self._session.run(predictions_op, {
                self._ph_infer_inputs: [text_encoder.EOS_ID]
            })

    def _text_encode(self, text):
        encoded, indexes = self._checkpoint.encoder.encode_with_indexes(text)
        encoded.append(text_encoder.EOS_ID)
        return encoded, indexes

    def _text_decode(self, hyp):
        encoded, indexes = self._checkpoint.decoder.decode_with_indexes(hyp)
        return encoded, indexes

    def _get_predictions_op(self, source_lang, target_lang, source_length):
        if '-' in source_lang:
            source_lang = source_lang[:source_lang.index('-')]
        if '-' in target_lang:
            target_lang = target_lang[:target_lang.index('-')]

        key = '%s__%s' % (source_lang, target_lang)

        if self._decode_lengths is not None and key in self._decode_lengths:
            slope, intercept = self._decode_lengths[key]
            expected_decode_length = int(round(source_length * slope + intercept))
        else:
            expected_decode_length = source_length

        for decode_length, predictions_op in self._predictions_ops:
            if expected_decode_length <= decode_length:
                return predictions_op

        decode_length, predictions_op = self._predictions_ops[-1]
        return predictions_op

    @staticmethod
    def _pack_batch(batch_src, batch_tgt, max_size=None):
        src_lengths = [len(x) for x in batch_src]
        tgt_lengths = [len(x) for x in batch_tgt]
        src_max_length = max(src_lengths)
        tgt_max_length = max(tgt_lengths)

        if max_size is not None:
            while (src_max_length * len(src_lengths) + tgt_max_length * len(tgt_lengths)) > max_size:
                src_lengths.pop()
                tgt_lengths.pop()
                src_max_length = max(src_lengths)
                tgt_max_length = max(tgt_lengths)

            if len(src_lengths) < len(batch_src):
                batch_src = batch_src[:len(src_lengths)]
            if len(tgt_lengths) < len(batch_tgt):
                batch_tgt = batch_tgt[:len(tgt_lengths)]

        def _pack(batch, max_length):
            for e in batch:
                length = len(e)

                if length < max_length:
                    for i in xrange(max_length - length):
                        e.append(text_encoder.PAD_ID)

            return [[[[w]] for w in l] for l in batch]

        return _pack(batch_src, src_max_length), _pack(batch_tgt, tgt_max_length)

    @staticmethod
    def _save_until_eos(hyp):
        """Strips everything after the first <EOS> token, which is normally 1."""
        hyp = hyp.flatten()
        try:
            index = list(hyp).index(text_encoder.EOS_ID)
            return hyp[0:index]
        except ValueError:
            # No EOS_ID: return the array as-is.
            return hyp

    @staticmethod
    def _make_alignment(input_indexes, output_indexes, attention_matrix):
        attention_matrix = np.asarray(attention_matrix)

        # resulting shape (layers, batch, heads, output, input);
        # last two dimensions truncated to the size of trg_sub_tokens and src_sub_tokens
        reduced_attention_matrix = attention_matrix[:, :, :, :len(output_indexes), :len(input_indexes)]
        # get average over layers and heads; resulting shape (batch, output, input)
        average_encdec_atts_mats = reduced_attention_matrix.mean((0, 2))
        # get first batch only; resulting shape (output, input)
        alignment_matrix = average_encdec_atts_mats[0]
        # get indexes of the best aligned output for each input; resulting shape (input)
        best_indexes = alignment_matrix.argmax(0)

        sub_alignment = [(index, best_indexes[index]) for index in xrange(len(best_indexes))]
        if not sub_alignment:
            return []

        return sorted(set([(input_indexes[al[0]], output_indexes[al[1]]) for al in sub_alignment]))

    def serve_forever(self, stdin, stdout):
        try:
            while True:
                line = stdin.readline()
                if not line:
                    break

                request = TranslationRequest.from_json_string(line)
                translation = self.translate(request.source_lang, request.target_lang, request.query,
                                             suggestions=request.suggestions,
                                             forced_translation=request.forced_translation)
                response = TranslationResponse.to_json_string(translation)

                stdout.write(response + '\n')
                stdout.flush()
        except KeyboardInterrupt:
            pass  # ignore and exit
        except BaseException as e:
            response = TranslationResponse.to_json_string(e)
            stdout.write(response + '\n')
            stdout.flush()

            raise<|MERGE_RESOLUTION|>--- conflicted
+++ resolved
@@ -121,16 +121,13 @@
             tf.get_variable_scope().reuse_variables()
 
             # Prepare the model for infer
-<<<<<<< HEAD
             self._attention_mats_op = [
                 self._model.attention_weights[
                     'transformer/body/decoder/layer_%i/encdec_attention/multihead_attention/dot_product_attention' % i]
                 for i in xrange(self._model.hparams.num_hidden_layers)
             ]
-=======
+
             self._predictions_ops = []
->>>>>>> d160e3ed
-
             infer_inputs = tf.reshape(self._ph_infer_inputs, [1, -1, 1, 1]),  # Make it 4D.
 
             for decode_length in [50, 100, 260]:
@@ -231,12 +228,12 @@
 
             self._nn_needs_reset = True
 
-<<<<<<< HEAD
     def _decode(self, source_lang, target_lang, text, output_text=None):
         # decode
         inputs, input_indexes = self._text_encode(text)
         if output_text is None:
-            results = self._session.run(self._predictions_op, {
+            predictions_op = self._get_predictions_op(source_lang, target_lang, len(inputs))
+            results = self._session.run(predictions_op, {
                 self._ph_infer_inputs: inputs
             })
             outputs = self._save_until_eos(results['outputs'])
@@ -250,14 +247,6 @@
             self._ph_infer_inputs: inputs,
             self._ph_train_inputs: np.reshape(inputs, [1, -1, 1, 1]),
             self._ph_train_targets: np.reshape(outputs, [1, -1, 1, 1]),
-=======
-    def _decode(self, source_lang, target_lang, text):
-        inputs = self._text_encode(text)
-
-        predictions_op = self._get_predictions_op(source_lang, target_lang, len(inputs))
-        results = self._session.run(predictions_op, {
-            self._ph_infer_inputs: inputs
->>>>>>> d160e3ed
         })
 
         alignment = self._make_alignment(input_indexes, output_indexes, results)
